import objax
from jax import vmap, jacrev
import jax.numpy as np
from jax.scipy.linalg import cholesky, cho_factor
<<<<<<< HEAD
from .utils import (
    inv,
    solve,
    gaussian_first_derivative_wrt_mean,
    gaussian_second_derivative_wrt_mean,
    transpose,
)
=======
from .utils import solve, gaussian_first_derivative_wrt_mean, gaussian_second_derivative_wrt_mean, transpose
>>>>>>> f5e08cbe
from numpy.polynomial.hermite import hermgauss
import numpy as onp
import itertools


class Cubature(objax.Module):

    def __init__(self, dim=None):
        if dim is None:  # dimension of cubature not known upfront
            self.store = False
        else:  # dimension known, store sigma points and weights
            self.store = True
            self.x, self.w = self.get_cubature_points_and_weights(dim)

    def __call__(self, dim):
        if self.store:
            return self.x, self.w
        else:
            return self.get_cubature_points_and_weights(dim)

    def get_cubature_points_and_weights(self, dim):
        raise NotImplementedError


class GaussHermite(Cubature):

    def __init__(self, dim=None, num_cub_points=20):
        self.num_cub_points = num_cub_points
        super().__init__(dim)

    def get_cubature_points_and_weights(self, dim):
        return gauss_hermite(dim, self.num_cub_points)


class UnscentedThirdOrder(Cubature):

    def get_cubature_points_and_weights(self, dim):
        return symmetric_cubature_third_order(dim)


class UnscentedFifthOrder(Cubature):

    def get_cubature_points_and_weights(self, dim):
        return symmetric_cubature_fifth_order(dim)


class Unscented(UnscentedFifthOrder):
    pass


def mvhermgauss(H: int, D: int):
    """
    This function is adapted from GPflow: https://github.com/GPflow/GPflow

    Return the evaluation locations 'xn', and weights 'wn' for a multivariate
    Gauss-Hermite quadrature.

    The outputs can be used to approximate the following type of integral:
    int exp(-x)*f(x) dx ~ sum_i w[i,:]*f(x[i,:])

    :param H: Number of Gauss-Hermite evaluation points.
    :param D: Number of input dimensions. Needs to be known at call-time.
    :return: eval_locations 'x' (H**DxD), weights 'w' (H**D)
    """
    gh_x, gh_w = hermgauss(H)
    x = np.array(list(itertools.product(*(gh_x,) * D)))  # H**DxD
    w = np.prod(np.array(list(itertools.product(*(gh_w,) * D))), 1)  # H**D
    return x, w


def gauss_hermite(dim=1, num_quad_pts=20):
    """
    Return weights and sigma-points for Gauss-Hermite cubature
    """
    # sigma_pts, weights = hermgauss(num_quad_pts)  # Gauss-Hermite sigma points and weights
    sigma_pts, weights = mvhermgauss(num_quad_pts, dim)
    sigma_pts = np.sqrt(2) * sigma_pts.T
    weights = weights.T * np.pi ** (-0.5 * dim)  # scale weights by 1/√π
    return sigma_pts, weights


def symmetric_cubature_third_order(dim=1, kappa=None):
    """
    Return weights and sigma-points for the symmetric cubature rule of order 3.
    Uses 2dim+1 sigma-points
    """
    if kappa is None:
        # kappa = 1 - dim
        kappa = 0  # CKF
    w0 = kappa / (dim + kappa)
    wm = 1 / (2 * (dim + kappa))
    u = onp.sqrt(dim + kappa)
    if (dim == 1) and (kappa == 0):
        weights = onp.array([w0, wm, wm])
        sigma_pts = onp.array([0.0, u, -u])
        # sigma_pts = onp.array([-u, 0., u])
        # weights = onp.array([wm, w0, wm])
    elif (dim == 2) and (kappa == 0):
        weights = onp.array([w0, wm, wm, wm, wm])
        sigma_pts = onp.block([[0.0, u, 0.0, -u, 0.0], [0.0, 0.0, u, 0.0, -u]])
    elif (dim == 3) and (kappa == 0):
        weights = onp.array([w0, wm, wm, wm, wm, wm, wm])
        sigma_pts = onp.block(
            [
                [0.0, u, 0.0, 0.0, -u, 0.0, 0.0],
                [0.0, 0.0, u, 0.0, 0.0, -u, 0.0],
                [0.0, 0.0, 0.0, u, 0.0, 0.0, -u],
            ]
        )
    else:
        weights = onp.concatenate(
            [onp.array([[kappa / (dim + kappa)]]), wm * onp.ones([1, 2 * dim])], axis=1
        )
        sigma_pts = onp.sqrt(dim + kappa) * onp.block(
            [onp.zeros([dim, 1]), onp.eye(dim), -onp.eye(dim)]
        )
    return sigma_pts, weights


def symmetric_cubature_fifth_order(dim=1):
    """
    Return weights and sigma-points for the symmetric cubature rule of order 5
    Uses 2(dim**2)+1 sigma-points
    """
    # The weights and sigma-points from McNamee & Stenger
    I0 = 1
    I2 = 1
    I4 = 3
    I22 = 1
    u = onp.sqrt(I4 / I2)
    A0 = I0 - dim * (I2 / I4) ** 2 * (I4 - 0.5 * (dim - 1) * I22)
    A1 = 0.5 * (I2 / I4) ** 2 * (I4 - (dim - 1) * I22)
    A2 = 0.25 * (I2 / I4) ** 2 * I22
    # we implement specific cases manually to save compute
    if dim == 1:
        weights = onp.array([A0, A1, A1])
        sigma_pts = onp.array([0.0, u, -u])
    elif dim == 2:
        weights = onp.array([A0, A1, A1, A1, A1, A2, A2, A2, A2])
        sigma_pts = onp.block(
            [[0.0, u, -u, 0.0, 0.0, u, -u, u, -u], [0.0, 0.0, 0.0, u, -u, u, -u, -u, u]]
        )
    elif dim == 3:
        weights = onp.array(
            [A0, A1, A1, A1, A1, A1, A1, A2, A2, A2, A2, A2, A2, A2, A2, A2, A2, A2, A2]
        )
        sigma_pts = onp.block(
            [
                [
                    0.0,
                    u,
                    -u,
                    0.0,
                    0.0,
                    0.0,
                    0.0,
                    u,
                    -u,
                    u,
                    -u,
                    u,
                    -u,
                    u,
                    -u,
                    0.0,
                    0.0,
                    0.0,
                    0.0,
                ],
                [
                    0.0,
                    0.0,
                    0.0,
                    u,
                    -u,
                    0.0,
                    0.0,
                    u,
                    -u,
                    -u,
                    u,
                    0.0,
                    0.0,
                    0.0,
                    0.0,
                    u,
                    -u,
                    u,
                    -u,
                ],
                [
                    0.0,
                    0.0,
                    0.0,
                    0.0,
                    0.0,
                    u,
                    -u,
                    0.0,
                    0.0,
                    0.0,
                    0.0,
                    u,
                    -u,
                    -u,
                    u,
                    u,
                    -u,
                    -u,
                    u,
                ],
            ]
        )
    else:
        # general case
        U0 = sym_set(dim, [])
        U1 = sym_set(dim, [u])
        U2 = sym_set(dim, [u, u])

        sigma_pts = onp.concatenate([U0, U1, U2], axis=1)
        weights = onp.concatenate(
            [
                A0 * onp.ones(U0.shape[1]),
                A1 * onp.ones(U1.shape[1]),
                A2 * onp.ones(U2.shape[1]),
            ]
        )

    return sigma_pts, weights


def sym_set(n, gen=None):

    if (gen is None) or (len(gen) == 0):
        U = onp.zeros([n, 1])

    else:
        lengen = len(gen)
        if lengen == 1:
            U = onp.zeros([n, 2 * n])
        elif lengen == 2:
            U = onp.zeros([n, 2 * n * (n - 1)])
        else:
            raise NotImplementedError

        ind = 0
        for i in range(n):
            u = onp.zeros(n)
            u[i] = gen[0]
            if lengen > 1:
                if abs(gen[0] - gen[1]) < 1e-10:
                    V = sym_set(n - i - 1, gen[1:])
                    for j in range(V.shape[1]):
                        u[i + 1 :] = V[:, j]
                        U[:, 2 * ind] = u
                        U[:, 2 * ind + 1] = -u
                        ind += 1
                else:
                    raise NotImplementedError
                    # V = sym_set(n-1, gen[1:])
                    # for j in range(V.shape[1]):
                    #     u[:i-1, i+1:] = V[:, j]
                    #     U = onp.concatenate([U, u, -u])
                    #     ind += 1
            else:
                U[:, 2 * i] = u
                U[:, 2 * i + 1] = -u
    return U


def variational_expectation_cubature(likelihood, y, post_mean, post_cov, cubature=None):
    """
    Computes the "variational expectation" via cubature, i.e. the
    expected log-likelihood, and its derivatives w.r.t. the posterior mean
        E[log p(yₙ|fₙ)] = ∫ log p(yₙ|fₙ) N(fₙ|mₙ,vₙ) dfₙ
    with EP power a.
    :param likelihood: the likelihood model
    :param y: observed data (yₙ) [scalar]
    :param post_mean: posterior mean (mₙ) [scalar]
    :param post_cov: posterior variance (vₙ) [scalar]
    :param cubature: the function to compute sigma points and weights to use during cubature
    :return:
        exp_log_lik: the expected log likelihood, E[log p(yₙ|fₙ)]  [scalar]
        dE_dm: derivative of E[log p(yₙ|fₙ)] w.r.t. mₙ  [scalar]
        d2E_dm2: second derivative of E[log p(yₙ|fₙ)] w.r.t. mₙ  [scalar]
    """
    if cubature is None:
        x, w = gauss_hermite(
            post_mean.shape[0]
        )  # Gauss-Hermite sigma points and weights
    else:
        x, w = cubature(post_mean.shape[0])
    post_cov = (post_cov + post_cov.T) / 2
    # fsigᵢ=xᵢ√(vₙ) + mₙ: scale locations according to cavity dist.
    sigma_points = cholesky(post_cov, lower=True) @ np.atleast_2d(x) + post_mean
    # pre-compute wᵢ log p(yₙ|xᵢ√(2vₙ) + mₙ)
    weighted_log_likelihood_eval = w * likelihood.evaluate_log_likelihood(
        y, sigma_points
    )
    # Compute expected log likelihood via cubature:
    # E[log p(yₙ|fₙ)] = ∫ log p(yₙ|fₙ) N(fₙ|mₙ,vₙ) dfₙ
    #                 ≈ ∑ᵢ wᵢ log p(yₙ|fsigᵢ)
    exp_log_lik = np.sum(weighted_log_likelihood_eval)
    # Compute first derivative via cubature:
    # dE[log p(yₙ|fₙ)]/dmₙ = ∫ (fₙ-mₙ) vₙ⁻¹ log p(yₙ|fₙ) N(fₙ|mₙ,vₙ) dfₙ
    #                      ≈ ∑ᵢ wᵢ (fₙ-mₙ) vₙ⁻¹ log p(yₙ|fsigᵢ)
    invv = np.diag(post_cov)[:, None] ** -1
    dE_dm = np.sum(
        invv * (sigma_points - post_mean) * weighted_log_likelihood_eval, axis=-1
    )[:, None]
    # Compute second derivative via cubature (deriv. w.r.t. var = 0.5 * 2nd deriv. w.r.t. mean):
    # dE[log p(yₙ|fₙ)]/dvₙ = ∫ [(fₙ-mₙ)² vₙ⁻² - vₙ⁻¹]/2 log p(yₙ|fₙ) N(fₙ|mₙ,vₙ) dfₙ
    #                        ≈ ∑ᵢ wᵢ [(fₙ-mₙ)² vₙ⁻² - vₙ⁻¹]/2 log p(yₙ|fsigᵢ)
    dE_dv = np.sum(
        (0.5 * (invv**2 * (sigma_points - post_mean) ** 2) - 0.5 * invv)
        * weighted_log_likelihood_eval,
        axis=-1,
    )
    dE_dv = np.diag(dE_dv)
    d2E_dm2 = 2 * dE_dv
    return exp_log_lik, dE_dm, d2E_dm2


def log_density_cubature(likelihood, y, mean, cov, cubature=None):
    """
    logZₙ = log ∫ p(yₙ|fₙ) N(fₙ|mₙ,vₙ) dfₙ
    :param likelihood: the likelihood model
    :param y: observed data (yₙ) [scalar]
    :param mean: cavity mean (mₙ) [scalar]
    :param cov: cavity covariance (cₙ) [scalar]
    :param cubature: the function to compute sigma points and weights to use during cubature
    :return:
        lZ: the log density, logZₙ  [scalar]
    """
    if cubature is None:
        x, w = gauss_hermite(mean.shape[0])  # Gauss-Hermite sigma points and weights
    else:
        x, w = cubature(mean.shape[0])
    cov = (cov + cov.T) / 2
    cav_cho, low = cho_factor(cov, lower=True)
    # fsigᵢ=xᵢ√cₙ + mₙ: scale locations according to cavity dist.
    sigma_points = cav_cho @ np.atleast_2d(x) + mean
    # pre-compute wᵢ p(yₙ|xᵢ√(2vₙ) + mₙ)
    weighted_likelihood_eval = w * likelihood.evaluate_likelihood(y, sigma_points)
    # Compute partition function via cubature:
    # Zₙ = ∫ p(yₙ|fₙ) 𝓝(fₙ|mₙ,vₙ) dfₙ ≈ ∑ᵢ wᵢ p(yₙ|fsigᵢ)
    Z = np.sum(weighted_likelihood_eval)
    lZ = np.log(np.maximum(Z, 1e-8))
    return lZ


def log_density_power_cubature(likelihood, y, mean, cov, power=1.0, cubature=None):
    """
    logZₙ = log ∫ p^a(yₙ|fₙ) N(fₙ|mₙ,vₙ) dfₙ
    :param likelihood: the likelihood model
    :param y: observed data (yₙ) [scalar]
    :param mean: cavity mean (mₙ) [scalar]
    :param cov: cavity covariance (cₙ) [scalar]
    :param power: EP power [scalar]
    :param cubature: the function to compute sigma points and weights to use during cubature
    :return:
        lZ: the log density, logZₙ  [scalar]
    """
    if cubature is None:
        x, w = gauss_hermite(mean.shape[0])  # Gauss-Hermite sigma points and weights
    else:
        x, w = cubature(mean.shape[0])
    cov = (cov + cov.T) / 2
    cav_cho, low = cho_factor(cov, lower=True)
    # fsigᵢ=xᵢ√cₙ + mₙ: scale locations according to cavity dist.
    sigma_points = cav_cho @ np.atleast_2d(x) + mean
    # pre-compute wᵢ p(yₙ|xᵢ√(2vₙ) + mₙ)
    weighted_likelihood_eval = w * np.exp(
        power * likelihood.evaluate_log_likelihood(y, sigma_points)
    )
    # Compute partition function via cubature:
    # Zₙ = ∫ p^a(yₙ|fₙ) 𝓝(fₙ|mₙ,vₙ) dfₙ ≈ ∑ᵢ wᵢ p^a(yₙ|fsigᵢ)
    Z = np.sum(weighted_likelihood_eval)
    lZ = np.log(Z)
    return lZ


def moment_match_cubature(likelihood, y, cav_mean, cav_cov, power=1.0, cubature=None):
    """
    TODO: N.B. THIS VERSION ALLOWS MULTI-DIMENSIONAL MOMENT MATCHING, BUT CAN BE UNSTABLE
    Perform moment matching via cubature.
    Moment matching involves computing the log partition function, logZₙ, and its derivatives w.r.t. the cavity mean
        logZₙ = log ∫ pᵃ(yₙ|fₙ) N(fₙ|mₙ,vₙ) dfₙ
    with EP power a.
    :param likelihood: the likelihood model
    :param y: observed data (yₙ) [scalar]
    :param cav_mean: cavity mean (mₙ) [scalar]
    :param cav_cov: cavity covariance (cₙ) [scalar]
    :param power: EP power / fraction (a) [scalar]
    :param cubature: the function to compute sigma points and weights to use during cubature
    :return:
        lZ: the log partition function, logZₙ  [scalar]
        dlZ: first derivative of logZₙ w.r.t. mₙ (if derivatives=True)  [scalar]
        d2lZ: second derivative of logZₙ w.r.t. mₙ (if derivatives=True)  [scalar]
    """
    if cubature is None:
        x, w = gauss_hermite(
            cav_mean.shape[0]
        )  # Gauss-Hermite sigma points and weights
    else:
        x, w = cubature(cav_mean.shape[0])
    cav_cov = (cav_cov + cav_cov.T) / 2
    cav_cho, low = cho_factor(cav_cov, lower=True)
    # fsigᵢ=xᵢ√cₙ + mₙ: scale locations according to cavity dist.
    sigma_points = cav_cho @ np.atleast_2d(x) + cav_mean
    # pre-compute wᵢ pᵃ(yₙ|xᵢ√(2vₙ) + mₙ)
    weighted_likelihood_eval = w * np.exp(
        power * likelihood.evaluate_log_likelihood(y, sigma_points)
    )
    weighted_likelihood_eval = np.atleast_2d(weighted_likelihood_eval)

    # Compute partition function via cubature:
    # Zₙ = ∫ pᵃ(yₙ|fₙ) N(fₙ|mₙ,vₙ) dfₙ
    #    ≈ ∑ᵢ wᵢ pᵃ(yₙ|fsigᵢ)
    Z = np.sum(weighted_likelihood_eval)
    lZ = np.log(np.maximum(Z, 1e-8))
    Zinv = 1.0 / np.maximum(Z, 1e-8)

    # Compute derivative of partition function via cubature:
    # dZₙ/dmₙ = ∫ (fₙ-mₙ) vₙ⁻¹ pᵃ(yₙ|fₙ) N(fₙ|mₙ,vₙ) dfₙ
    #         ≈ ∑ᵢ wᵢ (fₙ-mₙ) vₙ⁻¹ pᵃ(yₙ|fsigᵢ)
    d1 = vmap(gaussian_first_derivative_wrt_mean, (1, None, None, 1))(
        sigma_points[..., None], cav_mean, cav_cov, weighted_likelihood_eval
    )
    dZ = np.sum(d1, axis=0)
    # dlogZₙ/dmₙ = (dZₙ/dmₙ) / Zₙ
    dlZ = Zinv * dZ

    # Compute second derivative of partition function via cubature:
    # d²Zₙ/dmₙ² = ∫ [(fₙ-mₙ)² vₙ⁻² - vₙ⁻¹] pᵃ(yₙ|fₙ) N(fₙ|mₙ,vₙ) dfₙ
    #           ≈ ∑ᵢ wᵢ [(fₙ-mₙ)² vₙ⁻² - vₙ⁻¹] pᵃ(yₙ|fsigᵢ)
    d2 = vmap(gaussian_second_derivative_wrt_mean, (1, None, None, 1))(
        sigma_points[..., None], cav_mean, cav_cov, weighted_likelihood_eval
    )
    d2Z = np.sum(d2, axis=0)

    # d²logZₙ/dmₙ² = d[(dZₙ/dmₙ) / Zₙ]/dmₙ
    #              = (d²Zₙ/dmₙ² * Zₙ - (dZₙ/dmₙ)²) / Zₙ²
    #              = d²Zₙ/dmₙ² / Zₙ - (dlogZₙ/dmₙ)²
    d2lZ = -dlZ @ dlZ.T + Zinv * d2Z
    return lZ, dlZ, d2lZ


def statistical_linear_regression_cubature(likelihood, mean, cov, cubature=None):
    """
    Perform statistical linear regression (SLR) using cubature.
    We aim to find a likelihood approximation p(yₙ|fₙ) ≈ N(yₙ|Afₙ+b,Ω).
    """
    mu, omega = expected_conditional_mean_cubature(likelihood, mean, cov, cubature)
    dmu_dm = expected_conditional_mean_dm(likelihood, mean, cov, cubature)
    d2mu_dm2 = expected_conditional_mean_dm2(likelihood, mean, cov, cubature)
    return mu.reshape(-1, 1), omega, np.atleast_2d(dmu_dm), d2mu_dm2
    # return mu.reshape(-1, 1), omega, dmu_dm[None], np.swapaxes(d2mu_dm2, axis1=0, axis2=2)


def expected_conditional_mean_cubature(likelihood, mean, cov, cubature=None):
    """
    Compute Eq[E[y|f]] = ∫ Ey[p(y|f)] N(f|mean,cov) dfₙ
    """
    if cubature is None:
        x, w = gauss_hermite(mean.shape[0])  # Gauss-Hermite sigma points and weights
    else:
        x, w = cubature(mean.shape[0])
    cov = (cov + cov.T) / 2
    # fsigᵢ=xᵢ√(vₙ) + mₙ: scale locations according to cavity dist.
    sigma_points = cholesky(cov, lower=True) @ np.atleast_2d(x) + mean
    lik_expectation, lik_covariance = likelihood.conditional_moments(sigma_points)
    # Compute muₙ via cubature:
    # muₙ = ∫ E[yₙ|fₙ] N(fₙ|mₙ,vₙ) dfₙ
    #    ≈ ∑ᵢ wᵢ E[yₙ|fsigᵢ]
    mu = np.sum(w * lik_expectation, axis=-1)[:, None]
    diff = (lik_expectation - mu).T[..., None]
    quadratic_part = diff @ transpose(diff)
    S = np.sum(
        # w * ((lik_expectation - mu) ** 2 + lik_covariance), axis=-1
        w * (quadratic_part.T + lik_covariance),
        axis=-1,
    )
    # Compute cross covariance C via cubature:
    # C = ∫ (fₙ-mₙ) (E[yₙ|fₙ]-muₙ)' N(fₙ|mₙ,vₙ) dfₙ
    #   ≈ ∑ᵢ wᵢ (fsigᵢ -mₙ) (E[yₙ|fsigᵢ]-muₙ)'
    diff2 = (sigma_points - mean).T[..., None]
    quadratic_part2 = diff2 @ transpose(diff)
    C = np.sum(
        # w * (sigma_points - mean) * (lik_expectation - mu), axis=-1
        w * quadratic_part2.T,
        axis=-1,
    ).T
    # compute equivalent likelihood noise, omega
    omega = S - C.T @ solve(cov, C)
    return np.squeeze(mu), omega


def expected_conditional_mean_dm(likelihood, mean, cov, cubature=None):
    """ """
    dmu_dm = jacrev(expected_conditional_mean_cubature, argnums=1)(
        likelihood, mean, cov, cubature
    )[0]
    return np.squeeze(dmu_dm)


def expected_conditional_mean_dm2(likelihood, mean, cov, cubature=None):
    """ """
    d2mu_dm2 = jacrev(expected_conditional_mean_dm, argnums=1)(
        likelihood, mean, cov, cubature
    )
    return np.squeeze(d2mu_dm2, axis=-1)


def predict_cubature(likelihood, mean_f, var_f, cubature=None):
    """
    predict in data space given predictive mean and var of the latent function
    """
    if cubature is None:
        x, w = gauss_hermite(mean_f.shape[0])  # Gauss-Hermite sigma points and weights
    else:
        x, w = cubature(mean_f.shape[0])
    var_f = (var_f + var_f.T) / 2
    chol_f, low = cho_factor(var_f, lower=True)
    # fsigᵢ=xᵢ√cₙ + mₙ: scale locations according to latent dist.
    sigma_points = chol_f @ np.atleast_2d(x) + mean_f
    # Compute moments via cubature:
    # E[y] = ∫ E[yₙ|fₙ] N(fₙ|mₙ,vₙ) dfₙ
    #      ≈ ∑ᵢ wᵢ E[yₙ|fₙ]
    # E[y^2] = ∫ (Cov[yₙ|fₙ] + E[yₙ|fₙ]^2) N(fₙ|mₙ,vₙ) dfₙ
    #        ≈ ∑ᵢ wᵢ (Cov[yₙ|fₙ] + E[yₙ|fₙ]^2)
    conditional_expectation, conditional_covariance = likelihood.conditional_moments(
        sigma_points
    )
    expected_y = np.sum(w * conditional_expectation, axis=-1)
    conditional_expectation_ = conditional_expectation.T[..., None]
    conditional_expectation_squared = conditional_expectation_ @ transpose(
        conditional_expectation_
    )
    expected_y_squared = np.sum(
        w * (conditional_covariance + conditional_expectation_squared.T), axis=-1
    )
    # Cov[y] = E[y^2] - E[y]^2
    covariance_y = expected_y_squared - expected_y[..., None] @ expected_y[None]
    return expected_y, covariance_y<|MERGE_RESOLUTION|>--- conflicted
+++ resolved
@@ -2,17 +2,12 @@
 from jax import vmap, jacrev
 import jax.numpy as np
 from jax.scipy.linalg import cholesky, cho_factor
-<<<<<<< HEAD
 from .utils import (
-    inv,
     solve,
     gaussian_first_derivative_wrt_mean,
     gaussian_second_derivative_wrt_mean,
     transpose,
 )
-=======
-from .utils import solve, gaussian_first_derivative_wrt_mean, gaussian_second_derivative_wrt_mean, transpose
->>>>>>> f5e08cbe
 from numpy.polynomial.hermite import hermgauss
 import numpy as onp
 import itertools
